--- conflicted
+++ resolved
@@ -180,11 +180,7 @@
             "messages_consumed": self.messages_consumed,
             "files_analyzed": self.files_analyzed,
             "kafka_consumer_running": self.consumer_thread.is_alive(),
-<<<<<<< HEAD
             "weaviate_connected": await self._is_weaviate_ready()
-=======
-            "weaviate_connected": self._is_weaviate_ready()
->>>>>>> 2a484d63
         })
 
     async def metrics(self, request):
@@ -291,12 +287,8 @@
         data_object = {key: value for key, value in data_object.items() if value is not None}
 
         try:
-<<<<<<< HEAD
             await asyncio.to_thread(
                 self.weaviate_client.data_object.create,
-=======
-            self.weaviate_client.data_object.create(
->>>>>>> 2a484d63
                 data_object,
                 class_name=class_name,
                 uuid=object_id
@@ -338,25 +330,17 @@
 
         class_name = request.query.get('class', self.weaviate_class)
 
-<<<<<<< HEAD
         def _execute_search():
             return (
-=======
-        try:
-            response = (
->>>>>>> 2a484d63
                 self.weaviate_client.query
                 .get(class_name, [self.weaviate_text_property, self.weaviate_metadata_property, 'created_at'])
                 .with_near_text({"concepts": [query_text]})
                 .with_limit(limit)
                 .do()
             )
-<<<<<<< HEAD
 
         try:
             response = await asyncio.to_thread(_execute_search)
-=======
->>>>>>> 2a484d63
         except Exception as exc:  # pragma: no cover - depends on weaviate availability
             logger.error(f"Weaviate search failed: {exc}")
             return web.json_response(
@@ -369,17 +353,10 @@
             {"status": "success", "results": hits, "total": len(hits)}
         )
 
-<<<<<<< HEAD
     async def _is_weaviate_ready(self) -> bool:
         """Check if the Weaviate client is reachable without blocking the event loop."""
         try:
             return bool(await asyncio.to_thread(self.weaviate_client.is_ready))
-=======
-    def _is_weaviate_ready(self) -> bool:
-        """Check if the Weaviate client is reachable."""
-        try:
-            return bool(self.weaviate_client.is_ready())
->>>>>>> 2a484d63
         except Exception as exc:  # pragma: no cover - depends on weaviate availability
             logger.warning(f"Unable to reach Weaviate: {exc}")
             return False
